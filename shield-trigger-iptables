#! /bin/sh
#
#	shield-trigger-iptables	WJ107
#
#   pam_shield 0.9.5  WJ107
#   Copyright (C) 2007-2011  Walter de Jong <walter@heiho.net>
#
#   This program is free software; you can redistribute it and/or modify
#   it under the terms of the GNU General Public License as published by
#   the Free Software Foundation; either version 2 of the License, or
#   (at your option) any later version.
#
#   This program is distributed in the hope that it will be useful,
#   but WITHOUT ANY WARRANTY; without even the implied warranty of
#   MERCHANTABILITY or FITNESS FOR A PARTICULAR PURPOSE.  See the
#   GNU General Public License for more details.
#
#   You should have received a copy of the GNU General Public License
#   along with this program; if not, write to the Free Software
#   Foundation, Inc., 59 Temple Place, Suite 330, Boston, MA  02111-1307  USA
#

run_iptables() {
#
#	louzy detection of IPv4 or IPv6 address
#
	IPT=`echo "$2" | sed 's/[0-9\.]//g'`
	if [ -z "$IPT" ]
	then
		IPT=iptables
	else
		IPT=ip6tables
	fi

#
#	CUSTOMIZE THIS RULE
#
#	$1 is the iptables command: -A or -D
#	$2 is the IP number
#
#	* put in the correct chain name (pam_shield or INPUT)
<<<<<<< HEAD
#	* put in the correct network interface name (eth0)
#	* put in the correct port number (22 is ssh)
#	* add additional rules for additional services as needed
#
	"$IPT" "$1" INPUT -i eth0 -p tcp -s "$2" --destination-port 22 -j pam_shield
=======
#	* put in the correct network interface name (e.g. -i eth0)
#         Currently blocks on all interfaces
#	* put in a port number (e.g.--destination-port 22 for ssh only) 
#         Currently blocks all ports
#	* add additional rules for additional services as needed
#

	"$IPT" "$TASK" INPUT -p tcp -s "$2" -j pam_shield
>>>>>>> 5bff5b78

#	mail -s "[security] pam_shield blocked $2" root <<EOF
#Another monkey kept off our backs ...
#EOF
}


### usually no editing is needed beyond this point ###


usage() {
	echo "shield-trigger-iptables WJ107"
	echo "usage: ${0##*/} [add|del] <IP number>"
	echo
	echo "shield-trigger-iptables is normally called by the pam_shield PAM module"
	exit 1
}


PATH=/sbin:/usr/sbin:/bin:/usr/bin

if [ -z "$2" ]
then
	usage
fi

case "$1" in
	add)
		logger -i -t shield-trigger -p authpriv.info "blocking $2"

		CMD="-A"
		IP=$2
		;;

	del)
		logger -i -t shield-trigger -p authpriv.info "unblocking $2"

		CMD="-D"
		IP=$2
		;;

	*)
		usage
		;;
esac

run_iptables "$CMD" "$IP"

# EOB<|MERGE_RESOLUTION|>--- conflicted
+++ resolved
@@ -32,20 +32,32 @@
 		IPT=ip6tables
 	fi
 
+#	switch -A for iptables to -I
+	if [ "$1" == "-A" ]
+	then
+		TASK="-I"
+	else
+		TASK="-D"
+	fi
+
+#	check to see if pam_shield chain exists and create if necessary
+	if [ "$TASK" == "-I" ]
+	then
+		CHAIN_TEST=`$IPT -L pam_shield 2>/dev/null`
+		if [ -z "$CHAIN_TEST" ]
+		then
+			"$IPT" -N pam_shield
+			"$IPT" -I pam_shield -j DROP
+		fi
+	fi
+
 #
-#	CUSTOMIZE THIS RULE
+#	CUSTOMIZE THIS RULE if you want to
 #
-#	$1 is the iptables command: -A or -D
+#	$TASK is the iptables command: -A/-I or -D
 #	$2 is the IP number
 #
 #	* put in the correct chain name (pam_shield or INPUT)
-<<<<<<< HEAD
-#	* put in the correct network interface name (eth0)
-#	* put in the correct port number (22 is ssh)
-#	* add additional rules for additional services as needed
-#
-	"$IPT" "$1" INPUT -i eth0 -p tcp -s "$2" --destination-port 22 -j pam_shield
-=======
 #	* put in the correct network interface name (e.g. -i eth0)
 #         Currently blocks on all interfaces
 #	* put in a port number (e.g.--destination-port 22 for ssh only) 
@@ -54,7 +66,6 @@
 #
 
 	"$IPT" "$TASK" INPUT -p tcp -s "$2" -j pam_shield
->>>>>>> 5bff5b78
 
 #	mail -s "[security] pam_shield blocked $2" root <<EOF
 #Another monkey kept off our backs ...
